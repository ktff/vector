--- conflicted
+++ resolved
@@ -140,19 +140,8 @@
             };
             let state = state::Runtime::default();
             let runtime = Runtime::new(state);
-<<<<<<< HEAD
-            let result = execute(
-                &mut target,
-                &program,
-                &tz,
-                runtime,
-                stdlib::all(),
-                opts.runtime,
-            )
-            .map(|v| {
-=======
-            let result = execute(&mut object, &program, &tz, runtime, opts.runtime).map(|v| {
->>>>>>> d417613c
+
+            let result = execute(&mut target, &program, &tz, runtime, opts.runtime).map(|v| {
                 if opts.print_object {
                     object.to_string()
                 } else {
