use ::value::Value;
use vrl::prelude::*;

fn parse_int(value: Value, base: Option<Value>) -> Resolved {
    let string = value.try_bytes_utf8_lossy()?;
    let (base, index) = match base {
        Some(base) => {
            let base = base.try_integer()?;

            if !(2..=36).contains(&base) {
                return Err(format!(
                    "invalid base {}: must be be between 2 and 36 (inclusive)",
                    value
                )
                .into());
            }
            (base as u32, 0)
        }
        None => match string.chars().next() {
            Some('0') => match string.chars().nth(1) {
                Some('b') => (2, 2),
                Some('o') => (8, 2),
                Some('x') => (16, 2),
                _ => (8, 1),
            },
            Some(_) => (10u32, 0),
            None => return Err("value is empty".into()),
        },
    };
    let converted = i64::from_str_radix(&string[index..], base)
        .map_err(|err| format!("could not parse integer: {}", err))?;

    Ok(converted.into())
}

#[derive(Clone, Copy, Debug)]
pub struct ParseInt;

impl Function for ParseInt {
    fn identifier(&self) -> &'static str {
        "parse_int"
    }

    fn parameters(&self) -> &'static [Parameter] {
        &[
            Parameter {
                keyword: "value",
                kind: kind::BYTES,
                required: true,
            },
            Parameter {
                keyword: "base",
                kind: kind::INTEGER,
                required: false,
            },
        ]
    }

    fn examples(&self) -> &'static [Example] {
        &[
            Example {
                title: "integer",
                source: r#"parse_int!("-42")"#,
                result: Ok("-42"),
            },
            Example {
                title: "hexadecimal",
                source: r#"parse_int!("0x2a")"#,
                result: Ok("42"),
            },
            Example {
                title: "hexadecimal explicit",
                source: r#"parse_int!("2a", base: 16)"#,
                result: Ok("42"),
            },
        ]
    }

    fn compile(
        &self,
        _state: (&mut state::LocalEnv, &mut state::ExternalEnv),
        _ctx: &mut FunctionCompileContext,
        mut arguments: ArgumentList,
    ) -> Compiled {
        let value = arguments.required("value");
        let base = arguments.optional("base");

        Ok(Box::new(ParseIntFn { value, base }))
    }
<<<<<<< HEAD

    fn call_by_vm(&self, _ctx: &mut Context, args: &mut VmArgumentList) -> Resolved {
        let value = args.required("value");
        let base = args.optional("base");

        parse_int(value, base)
    }

    fn symbol(&self) -> Option<(&'static str, usize)> {
        // TODO
        None
    }
=======
>>>>>>> d483777f
}

#[derive(Debug, Clone)]
struct ParseIntFn {
    value: Box<dyn Expression>,
    base: Option<Box<dyn Expression>>,
}

impl Expression for ParseIntFn {
    fn resolve(&self, ctx: &mut Context) -> Resolved {
        let value = self.value.resolve(ctx)?;
        let base = self
            .base
            .as_ref()
            .map(|expr| expr.resolve(ctx))
            .transpose()?;

        parse_int(value, base)
    }

    fn type_def(&self, _: (&state::LocalEnv, &state::ExternalEnv)) -> TypeDef {
        TypeDef::integer().fallible()
    }
}

#[inline(never)]
#[no_mangle]
pub extern "C" fn vrl_fn_parse_int(value: &mut Value, result: &mut Resolved) {
    todo!()
}

#[cfg(test)]
mod tests {
    use super::*;

    test_function![
        parse_int => ParseInt;

        decimal {
             args: func_args![value: "-42"],
             want: Ok(-42),
             tdef: TypeDef::integer().fallible(),
        }

        binary {
             args: func_args![value: "0b1001"],
             want: Ok(9),
             tdef: TypeDef::integer().fallible(),
        }

        octal {
             args: func_args![value: "042"],
             want: Ok(34),
             tdef: TypeDef::integer().fallible(),
        }

        hexadecimal {
             args: func_args![value: "0x2a"],
             want: Ok(42),
             tdef: TypeDef::integer().fallible(),
        }

        explicit_hexadecimal {
             args: func_args![value: "2a", base: 16],
             want: Ok(42),
             tdef: TypeDef::integer().fallible(),
        }
    ];
}<|MERGE_RESOLUTION|>--- conflicted
+++ resolved
@@ -87,21 +87,11 @@
 
         Ok(Box::new(ParseIntFn { value, base }))
     }
-<<<<<<< HEAD
-
-    fn call_by_vm(&self, _ctx: &mut Context, args: &mut VmArgumentList) -> Resolved {
-        let value = args.required("value");
-        let base = args.optional("base");
-
-        parse_int(value, base)
-    }
 
     fn symbol(&self) -> Option<(&'static str, usize)> {
         // TODO
         None
     }
-=======
->>>>>>> d483777f
 }
 
 #[derive(Debug, Clone)]
