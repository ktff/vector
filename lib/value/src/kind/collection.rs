--- conflicted
+++ resolved
@@ -757,18 +757,10 @@
     }
 
     #[test]
-<<<<<<< HEAD
     fn test_display_field() {
         struct TestCase {
             this: Collection<Field>,
             want: &'static str,
-=======
-    #[allow(clippy::too_many_lines)]
-    fn test_reduced_kind() {
-        struct TestCase {
-            this: Collection<&'static str>,
-            want: Kind,
->>>>>>> 9783348c
         }
 
         for (title, TestCase { this, want }) in HashMap::from([
@@ -776,7 +768,6 @@
                 "any",
                 TestCase {
                     this: Collection::any(),
-<<<<<<< HEAD
                     want: "object",
                 },
             ),
@@ -877,7 +868,22 @@
             ),
         ]) {
             assert_eq!(this.to_string(), want.to_string(), "{}", title);
-=======
+        }
+    }
+
+    #[test]
+    #[allow(clippy::too_many_lines)]
+    fn test_reduced_kind() {
+        struct TestCase {
+            this: Collection<&'static str>,
+            want: Kind,
+        }
+
+        for (title, TestCase { this, want }) in HashMap::from([
+            (
+                "any",
+                TestCase {
+                    this: Collection::any(),
                     want: Kind::any(),
                 },
             ),
@@ -917,7 +923,6 @@
             ),
         ]) {
             assert_eq!(this.reduced_kind(), want, "{}", title);
->>>>>>> 9783348c
         }
     }
 }