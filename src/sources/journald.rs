--- conflicted
+++ resolved
@@ -31,12 +31,8 @@
     time::sleep,
 };
 use tokio_util::codec::FramedRead;
-<<<<<<< HEAD
 use vector_core::config::LogNamespace;
-use vector_core::ByteSizeOf;
-=======
 use vector_core::{finalizer::OrderedFinalizer, ByteSizeOf};
->>>>>>> 116d0b35
 
 use crate::{
     config::{
