use std::{
    collections::{BTreeMap, HashMap},
    convert::TryFrom,
    time::Duration,
};

<<<<<<< HEAD
use futures::{stream, FutureExt};
use serde::{Deserialize, Serialize};
use snafu::ResultExt;
use tower::{discover::Change, ServiceBuilder};
=======
use futures::FutureExt;
use snafu::ResultExt;
use tower::ServiceBuilder;
use vector_config::configurable_component;
>>>>>>> 9674f283

use crate::{
    aws::RegionOrEndpoint,
    codecs::Transformer,
    config::{log_schema, AcknowledgementsConfig, DataType, Input, SinkConfig, SinkContext},
    event::{EventRef, LogEvent, Value},
    http::HttpClient,
    internal_events::TemplateRenderingError,
    sinks::{
        elasticsearch::{
            retry::ElasticsearchRetryLogic,
            service::{ElasticsearchService, HttpRequestBuilder},
            sink::ElasticsearchSink,
            BatchActionTemplateSnafu, ElasticsearchAuth, ElasticsearchCommon,
            ElasticsearchCommonMode, ElasticsearchMode, IndexTemplateSnafu,
        },
        util::{
            http::RequestConfig, BatchConfig, Compression, RealtimeSizeBasedDefaultBatchSettings,
            ServiceBuilderExt, TowerRequestConfig,
        },
        Healthcheck, VectorSink,
    },
    template::Template,
    tls::TlsConfig,
    transforms::metric_to_log::MetricToLogConfig,
};
use lookup::path;

/// The field name for the timestamp required by data stream mode
pub const DATA_STREAM_TIMESTAMP_KEY: &str = "@timestamp";
pub const REACTIVATE_DELAY_SECONDS_DEFAULT: u64 = 5; // 5 seconds

/// Configuration for the `elasticsearch` sink.
#[configurable_component(sink)]
#[derive(Clone, Debug, Default)]
#[serde(deny_unknown_fields)]
pub struct ElasticsearchConfig {
    /// The Elasticsearch endpoint to send logs to.
    ///
    /// This should be the full URL as shown in the example.
    pub endpoint: String,

    /// The `doc_type` for your index data.
    ///
    /// This is only relevant for Elasticsearch <= 6.X. If you are using >= 7.0 you do not need to
    /// set this option since Elasticsearch has removed it.
    pub doc_type: Option<String>,

    /// Whether or not to send the `type` field to Elasticsearch.
    ///
    /// `type` field was deprecated in Elasticsearch 7.x and removed in Elasticsearch 8.x.
    ///
    /// If enabled, the `doc_type` option will be ignored.
    #[serde(default)]
    pub suppress_type_name: bool,

    /// The name of the event key that should map to Elasticsearch’s [`_id` field][es_id].
    ///
    /// By default, Vector does not set the `_id` field, which allows Elasticsearch to set this
    /// automatically. You should think carefully about setting your own Elasticsearch IDs, since
    /// this can [hinder performance][perf_doc].
    ///
    /// [es_id]: https://www.elastic.co/guide/en/elasticsearch/reference/current/mapping-id-field.html
    /// [perf_doc]: https://www.elastic.co/guide/en/elasticsearch/reference/master/tune-for-indexing-speed.html#_use_auto_generated_ids
    pub id_key: Option<String>,

    /// The name of the pipeline to apply.
    pub pipeline: Option<String>,

    #[configurable(derived)]
    #[serde(default)]
    pub mode: ElasticsearchMode,

    #[configurable(derived)]
    #[serde(default)]
    pub compression: Compression,

    #[configurable(derived)]
    #[serde(
        skip_serializing_if = "crate::serde::skip_serializing_if_default",
        default
    )]
    pub encoding: Transformer,

    #[configurable(derived)]
    #[serde(default)]
    pub batch: BatchConfig<RealtimeSizeBasedDefaultBatchSettings>,

    #[configurable(derived)]
    #[serde(default)]
    pub request: RequestConfig,

    #[configurable(derived)]
    pub auth: Option<ElasticsearchAuth>,

    #[configurable(derived)]
    pub query: Option<HashMap<String, String>>,

    #[configurable(derived)]
    pub aws: Option<RegionOrEndpoint>,

    #[configurable(derived)]
    pub tls: Option<TlsConfig>,
    pub distribution: Option<DistributionConfig>,

    #[configurable(derived)]
    #[serde(alias = "normal")]
    pub bulk: Option<BulkConfig>,

    #[configurable(derived)]
    pub data_stream: Option<DataStreamConfig>,

    #[configurable(derived)]
    pub metrics: Option<MetricToLogConfig>,

    #[configurable(derived)]
    #[serde(
        default,
        deserialize_with = "crate::serde::bool_or_struct",
        skip_serializing_if = "crate::serde::skip_serializing_if_default"
    )]
    pub acknowledgements: AcknowledgementsConfig,
}

impl ElasticsearchConfig {
    pub fn bulk_action(&self) -> crate::Result<Option<Template>> {
        Ok(self
            .bulk
            .as_ref()
            .and_then(|n| n.action.as_deref())
            .map(|value| Template::try_from(value).context(BatchActionTemplateSnafu))
            .transpose()?)
    }

    pub fn index(&self) -> crate::Result<Template> {
        let index = self
            .bulk
            .as_ref()
            .and_then(|n| n.index.as_deref())
            .map(String::from)
            .unwrap_or_else(BulkConfig::default_index);
        Ok(Template::try_from(index.as_str()).context(IndexTemplateSnafu)?)
    }

    pub fn common_mode(&self) -> crate::Result<ElasticsearchCommonMode> {
        match self.mode {
            ElasticsearchMode::Bulk => {
                let index = self.index()?;
                let bulk_action = self.bulk_action()?;
                Ok(ElasticsearchCommonMode::Bulk {
                    index,
                    action: bulk_action,
                })
            }
            ElasticsearchMode::DataStream => Ok(ElasticsearchCommonMode::DataStream(
                self.data_stream.clone().unwrap_or_default(),
            )),
        }
    }
}

/// Bulk mode configuration.
#[configurable_component]
#[derive(Clone, Debug, Default)]
#[serde(rename_all = "snake_case")]
pub struct BulkConfig {
    /// The bulk action to use.
    pub action: Option<String>,

    /// The name of the index to use.
    pub index: Option<String>,
}

impl BulkConfig {
    fn default_index() -> String {
        "vector-%Y.%m.%d".into()
    }
}

<<<<<<< HEAD
#[derive(Deserialize, Serialize, Clone, Debug, Default)]
pub struct DistributionConfig {
    pub endpoints: Vec<String>,
    pub reactivate_delay_secs: Option<u64>,
}

#[derive(Deserialize, Serialize, Clone, Debug)]
=======
/// Data stream mode configuration.
#[configurable_component]
#[derive(Clone, Debug)]
>>>>>>> 9674f283
#[serde(rename_all = "snake_case")]
pub struct DataStreamConfig {
    /// The data stream type used to construct the data stream at index time.
    #[configurable(metadata(templateable))]
    #[serde(rename = "type", default = "DataStreamConfig::default_type")]
    pub dtype: Template,

    /// The data stream dataset used to construct the data stream at index time.
    #[configurable(metadata(templateable))]
    #[serde(default = "DataStreamConfig::default_dataset")]
    pub dataset: Template,

    /// The data stream namespace used to construct the data stream at index time.
    #[configurable(metadata(templateable))]
    #[serde(default = "DataStreamConfig::default_namespace")]
    pub namespace: Template,

    /// Automatically routes events by deriving the data stream name using specific event fields.
    ///
    /// The format of the data stream name is `<type>-<dataset>-<namespace>`, where each value comes
    /// from the `data_stream` configuration field of the same name.
    ///
    /// If enabled, the value of the `data_stream.type`, `data_stream.dataset`, and
    /// `data_stream.namespace` event fields will be used if they are present. Otherwise, the values
    /// set here in the configuration will be used.
    #[serde(default = "DataStreamConfig::default_auto_routing")]
    pub auto_routing: bool,

    /// Automatically adds and syncs the `data_stream.*` event fields if they are missing from the event.
    ///
    /// This ensures that fields match the name of the data stream that is receiving events.
    #[serde(default = "DataStreamConfig::default_sync_fields")]
    pub sync_fields: bool,
}

impl Default for DataStreamConfig {
    fn default() -> Self {
        Self {
            dtype: Self::default_type(),
            dataset: Self::default_dataset(),
            namespace: Self::default_namespace(),
            auto_routing: Self::default_auto_routing(),
            sync_fields: Self::default_sync_fields(),
        }
    }
}

impl DataStreamConfig {
    fn default_type() -> Template {
        Template::try_from("logs").expect("couldn't build default type template")
    }

    fn default_dataset() -> Template {
        Template::try_from("generic").expect("couldn't build default dataset template")
    }

    fn default_namespace() -> Template {
        Template::try_from("default").expect("couldn't build default namespace template")
    }

    const fn default_auto_routing() -> bool {
        true
    }

    const fn default_sync_fields() -> bool {
        true
    }

    pub fn remap_timestamp(&self, log: &mut LogEvent) {
        // we keep it if the timestamp field is @timestamp
        let timestamp_key = log_schema().timestamp_key();
        if timestamp_key == DATA_STREAM_TIMESTAMP_KEY {
            return;
        }

        if let Some(value) = log.remove(timestamp_key) {
            log.insert(path!(DATA_STREAM_TIMESTAMP_KEY), value);
        }
    }

    pub fn dtype<'a>(&self, event: impl Into<EventRef<'a>>) -> Option<String> {
        self.dtype
            .render_string(event)
            .map_err(|error| {
                emit!(TemplateRenderingError {
                    error,
                    field: Some("data_stream.type"),
                    drop_event: true,
                });
            })
            .ok()
    }

    pub fn dataset<'a>(&self, event: impl Into<EventRef<'a>>) -> Option<String> {
        self.dataset
            .render_string(event)
            .map_err(|error| {
                emit!(TemplateRenderingError {
                    error,
                    field: Some("data_stream.dataset"),
                    drop_event: true,
                });
            })
            .ok()
    }

    pub fn namespace<'a>(&self, event: impl Into<EventRef<'a>>) -> Option<String> {
        self.namespace
            .render_string(event)
            .map_err(|error| {
                emit!(TemplateRenderingError {
                    error,
                    field: Some("data_stream.namespace"),
                    drop_event: true,
                });
            })
            .ok()
    }

    pub fn sync_fields(&self, log: &mut LogEvent) {
        if !self.sync_fields {
            return;
        }

        let dtype = self.dtype(&*log);
        let dataset = self.dataset(&*log);
        let namespace = self.namespace(&*log);

        if log.as_map().is_none() {
            *log.value_mut() = Value::Object(BTreeMap::new());
        }
        let existing = log
            .as_map_mut()
            .expect("must be a map")
            .entry("data_stream".into())
            .or_insert_with(|| Value::Object(BTreeMap::new()))
            .as_object_mut_unwrap();

        if let Some(dtype) = dtype {
            existing
                .entry("type".into())
                .or_insert_with(|| dtype.into());
        }
        if let Some(dataset) = dataset {
            existing
                .entry("dataset".into())
                .or_insert_with(|| dataset.into());
        }
        if let Some(namespace) = namespace {
            existing
                .entry("namespace".into())
                .or_insert_with(|| namespace.into());
        }
    }

    pub fn index(&self, log: &LogEvent) -> Option<String> {
        let (dtype, dataset, namespace) = if !self.auto_routing {
            (self.dtype(log)?, self.dataset(log)?, self.namespace(log)?)
        } else {
            let data_stream = log.get("data_stream").and_then(|ds| ds.as_object());
            let dtype = data_stream
                .and_then(|ds| ds.get("type"))
                .map(|value| value.to_string_lossy())
                .or_else(|| self.dtype(log))?;
            let dataset = data_stream
                .and_then(|ds| ds.get("dataset"))
                .map(|value| value.to_string_lossy())
                .or_else(|| self.dataset(log))?;
            let namespace = data_stream
                .and_then(|ds| ds.get("namespace"))
                .map(|value| value.to_string_lossy())
                .or_else(|| self.namespace(log))?;
            (dtype, dataset, namespace)
        };
        Some(format!("{}-{}-{}", dtype, dataset, namespace))
    }
}

#[async_trait::async_trait]
#[typetag::serde(name = "elasticsearch")]
impl SinkConfig for ElasticsearchConfig {
    async fn build(&self, cx: SinkContext) -> crate::Result<(VectorSink, Healthcheck)> {
        let common = ElasticsearchCommon::parse_config(self).await?;
        let client = HttpClient::new(common.tls_settings.clone(), cx.proxy())?;

        let request_limits = self
            .request
            .tower
            .unwrap_with(&TowerRequestConfig::default());

        let stream = if let Some(distribution) = self.distribution.as_ref() {
            // Distributed services

            let reactivate_delay = Duration::from_secs(
                distribution
                    .reactivate_delay_secs
                    .unwrap_or(REACTIVATE_DELAY_SECONDS_DEFAULT),
            );

            // Multiply configuration, one for each endpoint
            let commons = Some(common.clone())
                .into_iter()
                .chain(ElasticsearchCommon::parse_endpoints(self).await?);

            let services = commons
                .into_iter()
                .map(|common| {
                    let http_request_builder = HttpRequestBuilder::new(&common, self);
                    let service = ElasticsearchService::new(client.clone(), http_request_builder);

                    let client = client.clone();
                    let healthcheck = move || {
                        common
                            .clone()
                            .healthcheck(client.clone())
                            .map(|result| result.is_ok())
                            .boxed()
                    };

                    (service, healthcheck)
                })
                .enumerate()
                .map(|(i, service)| Ok(Change::Insert(i, service)))
                .collect::<Vec<_>>();

            let service = request_limits.distributed_service(
                ElasticsearchRetryLogic,
                stream::iter(services),
                reactivate_delay,
            );

            let sink = ElasticsearchSink::new(&common, self, service)?;
            VectorSink::from_event_streamsink(sink)
        } else {
            // Single service

            let service =
                ElasticsearchService::new(client.clone(), HttpRequestBuilder::new(&common, self));

            let service = ServiceBuilder::new()
                .settings(request_limits, ElasticsearchRetryLogic)
                .service(service);

            let sink = ElasticsearchSink::new(&common, self, service)?;
            VectorSink::from_event_streamsink(sink)
        };

        let healthcheck = common.healthcheck(client).boxed();
        Ok((stream, healthcheck))
    }

    fn input(&self) -> Input {
        Input::new(DataType::Metric | DataType::Log)
    }

    fn sink_type(&self) -> &'static str {
        "elasticsearch"
    }

    fn acknowledgements(&self) -> Option<&AcknowledgementsConfig> {
        Some(&self.acknowledgements)
    }
}

#[cfg(test)]
mod tests {
    use super::*;

    #[test]
    fn generate_config() {
        crate::test_util::test_generate_config::<ElasticsearchConfig>();
    }

    #[test]
    fn parse_aws_auth() {
        toml::from_str::<ElasticsearchConfig>(
            r#"
            endpoint = ""
            auth.strategy = "aws"
            auth.assume_role = "role"
        "#,
        )
        .unwrap();

        toml::from_str::<ElasticsearchConfig>(
            r#"
            endpoint = ""
            auth.strategy = "aws"
        "#,
        )
        .unwrap();
    }

    #[test]
    fn parse_mode() {
        let config = toml::from_str::<ElasticsearchConfig>(
            r#"
            endpoint = ""
            mode = "data_stream"
            data_stream.type = "synthetics"
        "#,
        )
        .unwrap();
        assert!(matches!(config.mode, ElasticsearchMode::DataStream));
        assert!(config.data_stream.is_some());
    }

    #[test]
    fn parse_distribution() {
        toml::from_str::<ElasticsearchConfig>(
            r#"
            endpoint = ""
            distribution.endpoints = []
            distribution.reactivate_delay_secs = 10
        "#,
        )
        .unwrap();
    }
}<|MERGE_RESOLUTION|>--- conflicted
+++ resolved
@@ -4,17 +4,10 @@
     time::Duration,
 };
 
-<<<<<<< HEAD
 use futures::{stream, FutureExt};
-use serde::{Deserialize, Serialize};
+use vector_config::configurable_component;
 use snafu::ResultExt;
 use tower::{discover::Change, ServiceBuilder};
-=======
-use futures::FutureExt;
-use snafu::ResultExt;
-use tower::ServiceBuilder;
-use vector_config::configurable_component;
->>>>>>> 9674f283
 
 use crate::{
     aws::RegionOrEndpoint,
@@ -194,19 +187,15 @@
     }
 }
 
-<<<<<<< HEAD
 #[derive(Deserialize, Serialize, Clone, Debug, Default)]
 pub struct DistributionConfig {
     pub endpoints: Vec<String>,
     pub reactivate_delay_secs: Option<u64>,
 }
 
-#[derive(Deserialize, Serialize, Clone, Debug)]
-=======
 /// Data stream mode configuration.
 #[configurable_component]
 #[derive(Clone, Debug)]
->>>>>>> 9674f283
 #[serde(rename_all = "snake_case")]
 pub struct DataStreamConfig {
     /// The data stream type used to construct the data stream at index time.
