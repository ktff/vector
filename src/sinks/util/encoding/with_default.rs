use crate::{
    event::LookupBuf,
    sinks::util::encoding::{EncodingConfig, EncodingConfiguration, TimestampFormat},
};
use serde::{
    de::{self, DeserializeOwned, Deserializer, IntoDeserializer, MapAccess, Visitor},
    Deserialize, Serialize,
};
use std::{
    fmt::{self, Debug},
    marker::PhantomData,
};

/// A structure to wrap sink encodings and enforce field privacy.
///
/// This structure **does** assume that there is a default format. Consider
/// `EncodingConfig<E>` instead if `E: !Default`.
#[derive(Serialize, Debug, Eq, PartialEq, Clone, Default)]
pub struct EncodingConfigWithDefault<E: Default + PartialEq> {
    /// The format of the encoding.
    // TODO: This is currently sink specific.
    #[serde(
        default,
        skip_serializing_if = "crate::serde::skip_serializing_if_default"
    )]
    pub(crate) codec: E,
    #[serde(
        default,
        skip_serializing_if = "crate::serde::skip_serializing_if_default"
    )]
    pub(crate) schema: Option<String>,
    /// Keep only the following fields of the message. (Items mutually exclusive with `except_fields`)
    #[serde(
        default,
        skip_serializing_if = "crate::serde::skip_serializing_if_default"
    )]
    pub(crate) only_fields: Option<Vec<LookupBuf>>,
    /// Remove the following fields of the message. (Items mutually exclusive with `only_fields`)
    #[serde(
        default,
        skip_serializing_if = "crate::serde::skip_serializing_if_default"
    )]
    pub(crate) except_fields: Option<Vec<LookupBuf>>,
    /// Format for outgoing timestamps.
    #[serde(
        default,
        skip_serializing_if = "crate::serde::skip_serializing_if_default"
    )]
    pub(crate) timestamp_format: Option<TimestampFormat>,
}

impl<E: Default + PartialEq> EncodingConfiguration<E> for EncodingConfigWithDefault<E> {
    fn codec(&self) -> &E {
        &self.codec
    }
<<<<<<< HEAD
    fn only_fields(&self) -> &Option<Vec<LookupBuf>> {
=======
    fn schema(&self) -> &Option<String> {
        &self.schema
    }
    // TODO(2410): Using PathComponents here is a hack for #2407, #2410 should fix this fully.
    fn only_fields(&self) -> &Option<Vec<Vec<PathComponent>>> {
>>>>>>> 35a1762e
        &self.only_fields
    }
    fn except_fields(&self) -> &Option<Vec<LookupBuf>> {
        &self.except_fields
    }
    fn timestamp_format(&self) -> &Option<TimestampFormat> {
        &self.timestamp_format
    }
}

impl<E> EncodingConfigWithDefault<E>
where
    E: Default + PartialEq,
{
    #[allow(dead_code)] // Required for `make check-component-features`
    pub(crate) fn transmute<X>(self) -> EncodingConfigWithDefault<X>
    where
        X: From<E> + Default + PartialEq,
    {
        EncodingConfigWithDefault {
            codec: self.codec.into(),
            schema: self.schema,
            only_fields: self.only_fields,
            except_fields: self.except_fields,
            timestamp_format: self.timestamp_format,
        }
    }
    #[allow(dead_code)] // Required for `make check-component-features`
    pub(crate) fn without_default<X>(self) -> EncodingConfig<X>
    where
        X: From<E> + PartialEq,
    {
        EncodingConfig {
            codec: self.codec.into(),
            schema: self.schema,
            only_fields: self.only_fields,
            except_fields: self.except_fields,
            timestamp_format: self.timestamp_format,
        }
    }
}

impl<E> Into<EncodingConfig<E>> for EncodingConfigWithDefault<E>
where
    E: Default + PartialEq,
{
    fn into(self) -> EncodingConfig<E> {
        let Self {
            codec,
            schema,
            only_fields,
            except_fields,
            timestamp_format,
        } = self;
        EncodingConfig {
            codec,
            schema,
            only_fields,
            except_fields,
            timestamp_format,
        }
    }
}

impl<E: Default + PartialEq> From<E> for EncodingConfigWithDefault<E> {
    fn from(codec: E) -> Self {
        Self {
            codec,
            schema: Default::default(),
            only_fields: Default::default(),
            except_fields: Default::default(),
            timestamp_format: Default::default(),
        }
    }
}

impl<'de, E> Deserialize<'de> for EncodingConfigWithDefault<E>
where
    E: DeserializeOwned + Serialize + Debug + Clone + PartialEq + Eq + Default,
{
    // Derived from https://serde.rs/string-or-struct.html
    #[allow(dead_code)] // For supporting `--no-default-features`
    fn deserialize<D>(deserializer: D) -> std::result::Result<Self, D::Error>
    where
        D: Deserializer<'de>,
    {
        // This is a Visitor that forwards string types to T's `FromStr` impl and
        // forwards map types to T's `Deserialize` impl. The `PhantomData` is to
        // keep the compiler from complaining about T being an unused generic type
        // parameter. We need T in order to know the Value type for the Visitor
        // impl.
        struct StringOrStruct<T: DeserializeOwned + Serialize + Debug + Eq + PartialEq + Clone + Default>(
            PhantomData<fn() -> T>,
        );

        impl<'de, T> Visitor<'de> for StringOrStruct<T>
        where
            T: DeserializeOwned + Serialize + Debug + Eq + PartialEq + Clone + Default,
        {
            type Value = InnerWithDefault<T>;

            fn expecting(&self, formatter: &mut fmt::Formatter) -> fmt::Result {
                formatter.write_str("string or map")
            }

            fn visit_str<E>(self, value: &str) -> std::result::Result<Self::Value, E>
            where
                E: de::Error,
            {
                Ok(Self::Value {
                    codec: T::deserialize(value.into_deserializer())?,
                    schema: Default::default(),
                    only_fields: Default::default(),
                    except_fields: Default::default(),
                    timestamp_format: Default::default(),
                })
            }

            fn visit_map<M>(self, map: M) -> std::result::Result<Self::Value, M::Error>
            where
                M: MapAccess<'de>,
            {
                // `MapAccessDeserializer` is a wrapper that turns a `MapAccess`
                // into a `Deserializer`, allowing it to be used as the input to T's
                // `Deserialize` implementation. T then deserializes itself using
                // the entries from the map visitor.
                Deserialize::deserialize(de::value::MapAccessDeserializer::new(map))
            }
        }

        let inner = deserializer.deserialize_any(StringOrStruct::<E>(PhantomData))?;

        let concrete = Self {
            codec: inner.codec,
<<<<<<< HEAD
            only_fields: inner.only_fields,
=======
            schema: inner.schema,
            // TODO(2410): Using PathComponents here is a hack for #2407, #2410 should fix this fully.
            only_fields: inner.only_fields.map(|fields| {
                fields
                    .iter()
                    .map(|only| PathIter::new(only).collect())
                    .collect()
            }),
>>>>>>> 35a1762e
            except_fields: inner.except_fields,
            timestamp_format: inner.timestamp_format,
        };

        concrete.validate().map_err(serde::de::Error::custom)?;
        Ok(concrete)
    }
}

#[derive(Deserialize, Serialize, Debug, Default, Eq, PartialEq, Clone)]
pub struct InnerWithDefault<E: Default> {
    #[serde(default)]
    codec: E,
    #[serde(default)]
<<<<<<< HEAD
    only_fields: Option<Vec<LookupBuf>>,
=======
    schema: Option<String>,
    #[serde(default)]
    only_fields: Option<Vec<String>>,
>>>>>>> 35a1762e
    #[serde(default)]
    except_fields: Option<Vec<LookupBuf>>,
    #[serde(default)]
    timestamp_format: Option<TimestampFormat>,
}<|MERGE_RESOLUTION|>--- conflicted
+++ resolved
@@ -53,15 +53,10 @@
     fn codec(&self) -> &E {
         &self.codec
     }
-<<<<<<< HEAD
-    fn only_fields(&self) -> &Option<Vec<LookupBuf>> {
-=======
     fn schema(&self) -> &Option<String> {
         &self.schema
     }
-    // TODO(2410): Using PathComponents here is a hack for #2407, #2410 should fix this fully.
-    fn only_fields(&self) -> &Option<Vec<Vec<PathComponent>>> {
->>>>>>> 35a1762e
+    fn only_fields(&self) -> &Option<Vec<LookupBuf>> {
         &self.only_fields
     }
     fn except_fields(&self) -> &Option<Vec<LookupBuf>> {
@@ -196,18 +191,8 @@
 
         let concrete = Self {
             codec: inner.codec,
-<<<<<<< HEAD
+            schema: inner.schema,
             only_fields: inner.only_fields,
-=======
-            schema: inner.schema,
-            // TODO(2410): Using PathComponents here is a hack for #2407, #2410 should fix this fully.
-            only_fields: inner.only_fields.map(|fields| {
-                fields
-                    .iter()
-                    .map(|only| PathIter::new(only).collect())
-                    .collect()
-            }),
->>>>>>> 35a1762e
             except_fields: inner.except_fields,
             timestamp_format: inner.timestamp_format,
         };
@@ -222,13 +207,9 @@
     #[serde(default)]
     codec: E,
     #[serde(default)]
-<<<<<<< HEAD
+    schema: Option<String>,
+    #[serde(default)]
     only_fields: Option<Vec<LookupBuf>>,
-=======
-    schema: Option<String>,
-    #[serde(default)]
-    only_fields: Option<Vec<String>>,
->>>>>>> 35a1762e
     #[serde(default)]
     except_fields: Option<Vec<LookupBuf>>,
     #[serde(default)]
